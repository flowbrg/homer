--- conflicted
+++ resolved
@@ -19,23 +19,6 @@
     st.image(logo, width=150)
 
 with col2:
-<<<<<<< HEAD
-  st.markdown("""
-  ### Welcome to HOMER  
-  <br>
-  <div style="display: flex; align-items: center; gap: 15px;">
-    <span>Start by uploading your documents</span>
-    <a href="./Documents" target="_self">
-      <button style="padding:0.3em 0.8em; font-size:16px; background-color:#512967; color:white; border:none; border-radius:5px; cursor:pointer;">
-        HERE
-      </button>
-    </a>
-  </div>
-  
-  <br>
-  Then, you can either ask a simple question or generate a full structured report based on the content of your files.
-  """, unsafe_allow_html=True)
-=======
     st.markdown("""
     ### Welcome to HOMER  
     <br>
@@ -51,7 +34,6 @@
     <br>
     Then, you can either ask a simple question or generate a full structured report based on the content of your files.
     """, unsafe_allow_html=True)
->>>>>>> b8293532
 
 
 ############################## Footer ##############################
